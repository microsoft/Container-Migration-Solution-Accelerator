--- conflicted
+++ resolved
@@ -728,11 +728,7 @@
     #disable-next-line BCP334
     baseName: take(aiFoundryAiServicesResourceName, 12)
     baseUniqueName: null
-<<<<<<< HEAD
     location: empty(azureAiServiceLocation) ? location : azureAiServiceLocation
-=======
-    location: azureAiServiceLocation
->>>>>>> a64fd4b1
     aiFoundryConfiguration: {
       accountName:aiFoundryAiServicesResourceName
       allowProjectManagement: true

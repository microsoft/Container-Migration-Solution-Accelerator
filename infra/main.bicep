--- conflicted
+++ resolved
@@ -36,13 +36,10 @@
     ]
   }
 })
-<<<<<<< HEAD
 @description('Required. Location for AI Foundry deployment. This is the location where the AI Foundry resources will be deployed.')
 param azureAiServiceLocation string
-=======
 @description('Optional. Location for all AI service resources. This location can be different from the resource group location.')
 param aiDeploymentLocation string
->>>>>>> cdc8301f
 
 @description('Optional. The host (excluding https://) of an existing container registry. This is the `loginServer` when using Azure Container Registry.')
 param containerRegistryHost string = 'containermigrationacr.azurecr.io'
